package main

import (
	"context"
	"encoding/json"
	"fmt"
	"io/ioutil"
	"math/big"
	"math/rand"
	"os"
	"path/filepath"
	"time"

	saproof2 "github.com/filecoin-project/specs-actors/v2/actors/runtime/proof"

	"github.com/docker/go-units"
	logging "github.com/ipfs/go-log/v2"
	"github.com/minio/blake2b-simd"
	"github.com/mitchellh/go-homedir"
	"github.com/urfave/cli/v2"
	"golang.org/x/xerrors"

	"github.com/filecoin-project/go-address"
	paramfetch "github.com/filecoin-project/go-paramfetch"
	"github.com/filecoin-project/go-state-types/abi"
	lcli "github.com/filecoin-project/lotus/cli"
	"github.com/filecoin-project/lotus/extern/sector-storage/ffiwrapper"
	"github.com/filecoin-project/lotus/extern/sector-storage/ffiwrapper/basicfs"
	"github.com/filecoin-project/lotus/extern/sector-storage/storiface"
	"github.com/filecoin-project/specs-storage/storage"

	lapi "github.com/filecoin-project/lotus/api"
	"github.com/filecoin-project/lotus/build"
	"github.com/filecoin-project/lotus/chain/actors/builtin/miner"
	"github.com/filecoin-project/lotus/chain/actors/policy"
	"github.com/filecoin-project/lotus/chain/types"
	"github.com/filecoin-project/lotus/genesis"
)

var log = logging.Logger("lotus-bench")

type BenchResults struct {
	SectorSize   abi.SectorSize
	SectorNumber int

	SealingSum     SealingResult
	SealingResults []SealingResult

	PostGenerateCandidates time.Duration
	PostWinningProofCold   time.Duration
	PostWinningProofHot    time.Duration
	VerifyWinningPostCold  time.Duration
	VerifyWinningPostHot   time.Duration

	PostWindowProofCold  time.Duration
	PostWindowProofHot   time.Duration
	VerifyWindowPostCold time.Duration
	VerifyWindowPostHot  time.Duration
}

func (bo *BenchResults) SumSealingTime() error {
	if len(bo.SealingResults) <= 0 {
		return xerrors.Errorf("BenchResults SealingResults len <= 0")
	}
	if len(bo.SealingResults) != bo.SectorNumber {
		return xerrors.Errorf("BenchResults SealingResults len(%d) != bo.SectorNumber(%d)", len(bo.SealingResults), bo.SectorNumber)
	}

	for _, sealing := range bo.SealingResults {
		bo.SealingSum.AddPiece += sealing.AddPiece
		bo.SealingSum.PreCommit1 += sealing.PreCommit1
		bo.SealingSum.PreCommit2 += sealing.PreCommit2
		bo.SealingSum.Commit1 += sealing.Commit1
		bo.SealingSum.Commit2 += sealing.Commit2
		bo.SealingSum.Verify += sealing.Verify
		bo.SealingSum.Unseal += sealing.Unseal
	}
	return nil
}

type SealingResult struct {
	AddPiece   time.Duration
	PreCommit1 time.Duration
	PreCommit2 time.Duration
	Commit1    time.Duration
	Commit2    time.Duration
	Verify     time.Duration
	Unseal     time.Duration
}

type Commit2In struct {
	SectorNum  int64
	Phase1Out  []byte
	SectorSize uint64
}

func main() {
	logging.SetLogLevel("*", "INFO")

	log.Info("Starting lotus-bench")

	app := &cli.App{
		Name:    "lotus-bench",
		Usage:   "Benchmark performance of lotus on your hardware",
		Version: build.UserVersion(),
		Commands: []*cli.Command{
			proveCmd,
			sealBenchCmd,
			importBenchCmd,
		},
	}

	if err := app.Run(os.Args); err != nil {
		log.Warnf("%+v", err)
		return
	}
}

var sealBenchCmd = &cli.Command{
	Name:  "sealing",
	Usage: "Benchmark seal and winning post and window post",
	Flags: []cli.Flag{
		&cli.StringFlag{
			Name:  "storage-dir",
			Value: "~/.lotus-bench",
			Usage: "path to the storage directory that will store sectors long term",
		},
		&cli.StringFlag{
			Name:  "sector-size",
			Value: "512MiB",
			Usage: "size of the sectors in bytes, i.e. 32GiB",
		},
		&cli.BoolFlag{
			Name:  "no-gpu",
			Usage: "disable gpu usage for the benchmark run",
		},
		&cli.StringFlag{
			Name:  "miner-addr",
			Usage: "pass miner address (only necessary if using existing sectorbuilder)",
			Value: "t01000",
		},
		&cli.StringFlag{
			Name:  "benchmark-existing-sectorbuilder",
			Usage: "pass a directory to run post timings on an existing sectorbuilder",
		},
		&cli.BoolFlag{
			Name:  "json-out",
			Usage: "output results in json format",
		},
		&cli.BoolFlag{
			Name:  "skip-commit2",
			Usage: "skip the commit2 (snark) portion of the benchmark",
		},
		&cli.BoolFlag{
			Name:  "skip-unseal",
			Usage: "skip the unseal portion of the benchmark",
		},
		&cli.StringFlag{
			Name:  "ticket-preimage",
			Usage: "ticket random",
		},
		&cli.StringFlag{
			Name:  "save-commit2-input",
			Usage: "save commit2 input to a file",
		},
		&cli.IntFlag{
			Name:  "num-sectors",
			Usage: "select number of sectors to seal",
			Value: 1,
		},
		&cli.IntFlag{
			Name:  "parallel",
			Usage: "num run in parallel",
			Value: 1,
		},
	},
	Action: func(c *cli.Context) error {
		policy.AddSupportedProofTypes(abi.RegisteredSealProof_StackedDrg2KiBV1)

		if c.Bool("no-gpu") {
			err := os.Setenv("BELLMAN_NO_GPU", "1")
			if err != nil {
				return xerrors.Errorf("setting no-gpu flag: %w", err)
			}
		}

		robench := c.String("benchmark-existing-sectorbuilder")

		var sbdir string

		if robench == "" {
			sdir, err := homedir.Expand(c.String("storage-dir"))
			if err != nil {
				return err
			}

			err = os.MkdirAll(sdir, 0775) //nolint:gosec
			if err != nil {
				return xerrors.Errorf("creating sectorbuilder dir: %w", err)
			}

			tsdir, err := ioutil.TempDir(sdir, "bench")
			if err != nil {
				return err
			}
			defer func() {
				if err := os.RemoveAll(tsdir); err != nil {
					log.Warn("remove all: ", err)
				}
			}()

			// TODO: pretty sure this isnt even needed?
			if err := os.MkdirAll(tsdir, 0775); err != nil {
				return err
			}

			sbdir = tsdir
		} else {
			exp, err := homedir.Expand(robench)
			if err != nil {
				return err
			}
			sbdir = exp
		}

		// miner address
		maddr, err := address.NewFromString(c.String("miner-addr"))
		if err != nil {
			return err
		}
		amid, err := address.IDFromAddress(maddr)
		if err != nil {
			return err
		}
		mid := abi.ActorID(amid)

		// sector size
		sectorSizeInt, err := units.RAMInBytes(c.String("sector-size"))
		if err != nil {
			return err
		}
		sectorSize := abi.SectorSize(sectorSizeInt)

		// Only fetch parameters if actually needed
		skipc2 := c.Bool("skip-commit2")
		if !skipc2 {
			if err := paramfetch.GetParams(lcli.ReqContext(c), build.ParametersJSON(), uint64(sectorSize)); err != nil {
				return xerrors.Errorf("getting params: %w", err)
			}
		}

		sbfs := &basicfs.Provider{
			Root: sbdir,
		}

		sb, err := ffiwrapper.New(sbfs)
		if err != nil {
			return err
		}

		sectorNumber := c.Int("num-sectors")

		var sealTimings []SealingResult
		var sealedSectors []saproof2.SectorInfo

		if robench == "" {
			var err error
			parCfg := ParCfg{
				PreCommit1: c.Int("parallel"),
				PreCommit2: 1,
				Commit:     1,
			}
			sealTimings, sealedSectors, err = runSeals(sb, sbfs, sectorNumber, parCfg, mid, sectorSize, []byte(c.String("ticket-preimage")), c.String("save-commit2-input"), skipc2, c.Bool("skip-unseal"))
			if err != nil {
				return xerrors.Errorf("failed to run seals: %w", err)
			}
		} else {
			// TODO: implement sbfs.List() and use that for all cases (preexisting sectorbuilder or not)

			// TODO: this assumes we only ever benchmark a preseal
			// sectorbuilder directory... we need a better way to handle
			// this in other cases

			fdata, err := ioutil.ReadFile(filepath.Join(sbdir, "pre-seal-"+maddr.String()+".json"))
			if err != nil {
				return err
			}

			var genmm map[string]genesis.Miner
			if err := json.Unmarshal(fdata, &genmm); err != nil {
				return err
			}

			genm, ok := genmm[maddr.String()]
			if !ok {
				return xerrors.Errorf("preseal file didnt have expected miner in it")
			}

			for _, s := range genm.Sectors {
				sealedSectors = append(sealedSectors, saproof2.SectorInfo{
					SealedCID:    s.CommR,
					SectorNumber: s.SectorID,
					SealProof:    s.ProofType,
				})
			}
		}

		bo := BenchResults{
			SectorSize:     sectorSize,
			SectorNumber:   sectorNumber,
			SealingResults: sealTimings,
		}
		if err := bo.SumSealingTime(); err != nil {
			return err
		}

		var challenge [32]byte
		rand.Read(challenge[:])

		beforePost := time.Now()

		if !skipc2 {
			log.Info("generating winning post candidates")
			wipt, err := spt(sectorSize).RegisteredWinningPoStProof()
			if err != nil {
				return err
			}

			fcandidates, err := ffiwrapper.ProofVerifier.GenerateWinningPoStSectorChallenge(context.TODO(), wipt, mid, challenge[:], uint64(len(sealedSectors)))
			if err != nil {
				return err
			}

			candidates := make([]saproof2.SectorInfo, len(fcandidates))
			for i, fcandidate := range fcandidates {
				candidates[i] = sealedSectors[fcandidate]
			}

			gencandidates := time.Now()

			log.Info("computing winning post snark (cold)")
			proof1, err := sb.GenerateWinningPoSt(context.TODO(), mid, candidates, challenge[:])
			if err != nil {
				return err
			}

			winningpost1 := time.Now()

			log.Info("computing winning post snark (hot)")
			proof2, err := sb.GenerateWinningPoSt(context.TODO(), mid, candidates, challenge[:])
			if err != nil {
				return err
			}

			winnningpost2 := time.Now()

			pvi1 := saproof2.WinningPoStVerifyInfo{
				Randomness:        abi.PoStRandomness(challenge[:]),
				Proofs:            proof1,
				ChallengedSectors: candidates,
				Prover:            mid,
			}
			ok, err := ffiwrapper.ProofVerifier.VerifyWinningPoSt(context.TODO(), pvi1)
			if err != nil {
				return err
			}
			if !ok {
				log.Error("post verification failed")
			}

			verifyWinningPost1 := time.Now()

			pvi2 := saproof2.WinningPoStVerifyInfo{
				Randomness:        abi.PoStRandomness(challenge[:]),
				Proofs:            proof2,
				ChallengedSectors: candidates,
				Prover:            mid,
			}

			ok, err = ffiwrapper.ProofVerifier.VerifyWinningPoSt(context.TODO(), pvi2)
			if err != nil {
				return err
			}
			if !ok {
				log.Error("post verification failed")
			}
			verifyWinningPost2 := time.Now()

			log.Info("computing window post snark (cold)")
			wproof1, _, err := sb.GenerateWindowPoSt(context.TODO(), mid, sealedSectors, challenge[:])
			if err != nil {
				return err
			}

			windowpost1 := time.Now()

			log.Info("computing window post snark (hot)")
			wproof2, _, err := sb.GenerateWindowPoSt(context.TODO(), mid, sealedSectors, challenge[:])
			if err != nil {
				return err
			}

			windowpost2 := time.Now()

			wpvi1 := saproof2.WindowPoStVerifyInfo{
				Randomness:        challenge[:],
				Proofs:            wproof1,
				ChallengedSectors: sealedSectors,
				Prover:            mid,
			}
			ok, err = ffiwrapper.ProofVerifier.VerifyWindowPoSt(context.TODO(), wpvi1)
			if err != nil {
				return err
			}
			if !ok {
				log.Error("window post verification failed")
			}

			verifyWindowpost1 := time.Now()

			wpvi2 := saproof2.WindowPoStVerifyInfo{
				Randomness:        challenge[:],
				Proofs:            wproof2,
				ChallengedSectors: sealedSectors,
				Prover:            mid,
			}
			ok, err = ffiwrapper.ProofVerifier.VerifyWindowPoSt(context.TODO(), wpvi2)
			if err != nil {
				return err
			}
			if !ok {
				log.Error("window post verification failed")
			}

			verifyWindowpost2 := time.Now()

			bo.PostGenerateCandidates = gencandidates.Sub(beforePost)
			bo.PostWinningProofCold = winningpost1.Sub(gencandidates)
			bo.PostWinningProofHot = winnningpost2.Sub(winningpost1)
			bo.VerifyWinningPostCold = verifyWinningPost1.Sub(winnningpost2)
			bo.VerifyWinningPostHot = verifyWinningPost2.Sub(verifyWinningPost1)

			bo.PostWindowProofCold = windowpost1.Sub(verifyWinningPost2)
			bo.PostWindowProofHot = windowpost2.Sub(windowpost1)
			bo.VerifyWindowPostCold = verifyWindowpost1.Sub(windowpost2)
			bo.VerifyWindowPostHot = verifyWindowpost2.Sub(verifyWindowpost1)
		}

		if c.Bool("json-out") {
			data, err := json.MarshalIndent(bo, "", "  ")
			if err != nil {
				return err
			}

			fmt.Println(string(data))
		} else {
<<<<<<< HEAD
			fmt.Printf("----\nresults (v28) SectorSize:(%d), SectorNumber:(%d)\n", sectorSize, sectorNumber)
=======
			fmt.Printf("----\nresults (v28) (%d)\n", sectorSize)
>>>>>>> 648f02cb
			if robench == "" {
				fmt.Printf("seal: addPiece: %s (%s)\n", bo.SealingSum.AddPiece, bps(bo.SectorSize, bo.SectorNumber, bo.SealingSum.AddPiece))
				fmt.Printf("seal: preCommit phase 1: %s (%s)\n", bo.SealingSum.PreCommit1, bps(bo.SectorSize, bo.SectorNumber, bo.SealingSum.PreCommit1))
				fmt.Printf("seal: preCommit phase 2: %s (%s)\n", bo.SealingSum.PreCommit2, bps(bo.SectorSize, bo.SectorNumber, bo.SealingSum.PreCommit2))
				fmt.Printf("seal: commit phase 1: %s (%s)\n", bo.SealingSum.Commit1, bps(bo.SectorSize, bo.SectorNumber, bo.SealingSum.Commit1))
				fmt.Printf("seal: commit phase 2: %s (%s)\n", bo.SealingSum.Commit2, bps(bo.SectorSize, bo.SectorNumber, bo.SealingSum.Commit2))
				fmt.Printf("seal: verify: %s\n", bo.SealingSum.Verify)
				if !c.Bool("skip-unseal") {
					fmt.Printf("unseal: %s  (%s)\n", bo.SealingSum.Unseal, bps(bo.SectorSize, bo.SectorNumber, bo.SealingSum.Unseal))
				}
				fmt.Println("")
			}
			if !skipc2 {
				fmt.Printf("generate candidates: %s (%s)\n", bo.PostGenerateCandidates, bps(bo.SectorSize, len(bo.SealingResults), bo.PostGenerateCandidates))
				fmt.Printf("compute winning post proof (cold): %s\n", bo.PostWinningProofCold)
				fmt.Printf("compute winning post proof (hot): %s\n", bo.PostWinningProofHot)
				fmt.Printf("verify winning post proof (cold): %s\n", bo.VerifyWinningPostCold)
				fmt.Printf("verify winning post proof (hot): %s\n\n", bo.VerifyWinningPostHot)

				fmt.Printf("compute window post proof (cold): %s\n", bo.PostWindowProofCold)
				fmt.Printf("compute window post proof (hot): %s\n", bo.PostWindowProofHot)
				fmt.Printf("verify window post proof (cold): %s\n", bo.VerifyWindowPostCold)
				fmt.Printf("verify window post proof (hot): %s\n", bo.VerifyWindowPostHot)
			}
		}
		return nil
	},
}

type ParCfg struct {
	PreCommit1 int
	PreCommit2 int
	Commit     int
}

func runSeals(sb *ffiwrapper.Sealer, sbfs *basicfs.Provider, numSectors int, par ParCfg, mid abi.ActorID, sectorSize abi.SectorSize, ticketPreimage []byte, saveC2inp string, skipc2, skipunseal bool) ([]SealingResult, []saproof2.SectorInfo, error) {
	var pieces []abi.PieceInfo
	sealTimings := make([]SealingResult, numSectors)
	sealedSectors := make([]saproof2.SectorInfo, numSectors)

	preCommit2Sema := make(chan struct{}, par.PreCommit2)
	commitSema := make(chan struct{}, par.Commit)

	if numSectors%par.PreCommit1 != 0 {
		return nil, nil, fmt.Errorf("parallelism factor must cleanly divide numSectors")
	}

<<<<<<< HEAD
	for i := abi.SectorNumber(0); i < abi.SectorNumber(numSectors); i++ {
		sid := abi.SectorID{
			Miner:  mid,
			Number: i,
=======
	for i := abi.SectorNumber(1); i <= abi.SectorNumber(numSectors); i++ {
		sid := storage.SectorRef{
			ID: abi.SectorID{
				Miner:  mid,
				Number: i,
			},
			ProofType: spt(sectorSize),
>>>>>>> 648f02cb
		}

		start := time.Now()
		log.Infof("[%d] Writing piece into sector...", i)

		r := rand.New(rand.NewSource(100 + int64(i)))

		pi, err := sb.AddPiece(context.TODO(), sid, nil, abi.PaddedPieceSize(sectorSize).Unpadded(), r)
		if err != nil {
			return nil, nil, err
		}

		pieces = append(pieces, pi)

		sealTimings[i].AddPiece = time.Since(start)
	}

	sectorsPerWorker := numSectors / par.PreCommit1

	errs := make(chan error, par.PreCommit1)
	for wid := 0; wid < par.PreCommit1; wid++ {
		go func(worker int) {
			sealerr := func() error {
				start := worker * sectorsPerWorker
				end := start + sectorsPerWorker
				for i := abi.SectorNumber(start); i < abi.SectorNumber(end); i++ {
<<<<<<< HEAD
					sid := abi.SectorID{
						Miner:  mid,
						Number: i,
=======
					ix := int(i - 1)
					sid := storage.SectorRef{
						ID: abi.SectorID{
							Miner:  mid,
							Number: i,
						},
						ProofType: spt(sectorSize),
>>>>>>> 648f02cb
					}

					start := time.Now()

					trand := blake2b.Sum256(ticketPreimage)
					ticket := abi.SealRandomness(trand[:])

					log.Infof("[%d] Running replication(1)...", i)
					piece := []abi.PieceInfo{pieces[i]}
					pc1o, err := sb.SealPreCommit1(context.TODO(), sid, ticket, piece)
					if err != nil {
						return xerrors.Errorf("commit: %w", err)
					}

					precommit1 := time.Now()

					preCommit2Sema <- struct{}{}
					pc2Start := time.Now()
					log.Infof("[%d] Running replication(2)...", i)
					cids, err := sb.SealPreCommit2(context.TODO(), sid, pc1o)
					if err != nil {
						return xerrors.Errorf("commit: %w", err)
					}

					precommit2 := time.Now()
					<-preCommit2Sema

<<<<<<< HEAD
					sealedSectors[i] = saproof2.SectorInfo{
						SealProof:    sb.SealProofType(),
=======
					sealedSectors[ix] = saproof2.SectorInfo{
						SealProof:    sid.ProofType,
>>>>>>> 648f02cb
						SectorNumber: i,
						SealedCID:    cids.Sealed,
					}

					seed := lapi.SealSeed{
						Epoch: 101,
						Value: []byte{1, 2, 3, 4, 5, 6, 7, 8, 9, 10, 11, 12, 13, 14, 15, 16, 17, 18, 19, 20, 21, 22, 23, 24, 25, 26, 27, 28, 29, 30, 31, 255},
					}

					commitSema <- struct{}{}
					commitStart := time.Now()
					log.Infof("[%d] Generating PoRep for sector (1)", i)
					c1o, err := sb.SealCommit1(context.TODO(), sid, ticket, seed.Value, piece, cids)
					if err != nil {
						return err
					}

					sealcommit1 := time.Now()

					log.Infof("[%d] Generating PoRep for sector (2)", i)

					if saveC2inp != "" {
						c2in := Commit2In{
							SectorNum:  int64(i),
							Phase1Out:  c1o,
							SectorSize: uint64(sectorSize),
						}

						b, err := json.Marshal(&c2in)
						if err != nil {
							return err
						}

						if err := ioutil.WriteFile(saveC2inp, b, 0664); err != nil {
							log.Warnf("%+v", err)
						}
					}

					var proof storage.Proof
					if !skipc2 {
						proof, err = sb.SealCommit2(context.TODO(), sid, c1o)
						if err != nil {
							return err
						}
					}

					sealcommit2 := time.Now()
					<-commitSema

					if !skipc2 {
						svi := saproof2.SealVerifyInfo{
							SectorID:              sid,
							SealedCID:             cids.Sealed,
							SealProof:             sid.ProofType,
							Proof:                 proof,
							DealIDs:               nil,
							Randomness:            ticket,
							InteractiveRandomness: seed.Value,
							UnsealedCID:           cids.Unsealed,
						}

						ok, err := ffiwrapper.ProofVerifier.VerifySeal(svi)
						if err != nil {
							return err
						}
						if !ok {
							return xerrors.Errorf("porep proof for sector %d was invalid", i)
						}
					}

					verifySeal := time.Now()

					if !skipunseal {
						log.Infof("[%d] Unsealing sector", i)
						{
							p, done, err := sbfs.AcquireSector(context.TODO(), sid, storiface.FTUnsealed, storiface.FTNone, storiface.PathSealing)
							if err != nil {
								return xerrors.Errorf("acquire unsealed sector for removing: %w", err)
							}
							done()

							if err := os.Remove(p.Unsealed); err != nil {
								return xerrors.Errorf("removing unsealed sector: %w", err)
							}
						}

						err := sb.UnsealPiece(context.TODO(), sid, 0, abi.PaddedPieceSize(sectorSize).Unpadded(), ticket, cids.Unsealed)
						if err != nil {
							return err
						}
					}
					unseal := time.Now()

					sealTimings[i].PreCommit1 = precommit1.Sub(start)
					sealTimings[i].PreCommit2 = precommit2.Sub(pc2Start)
					sealTimings[i].Commit1 = sealcommit1.Sub(commitStart)
					sealTimings[i].Commit2 = sealcommit2.Sub(sealcommit1)
					sealTimings[i].Verify = verifySeal.Sub(sealcommit2)
					sealTimings[i].Unseal = unseal.Sub(verifySeal)
				}
				return nil
			}()
			if sealerr != nil {
				errs <- sealerr
				return
			}
			errs <- nil
		}(wid)
	}

	for i := 0; i < par.PreCommit1; i++ {
		err := <-errs
		if err != nil {
			return nil, nil, err
		}
	}

	return sealTimings, sealedSectors, nil
}

var proveCmd = &cli.Command{
	Name:      "prove",
	Usage:     "Benchmark a proof computation",
	ArgsUsage: "[input.json]",
	Flags: []cli.Flag{
		&cli.BoolFlag{
			Name:  "no-gpu",
			Usage: "disable gpu usage for the benchmark run",
		},
		&cli.StringFlag{
			Name:  "miner-addr",
			Usage: "pass miner address (only necessary if using existing sectorbuilder)",
			Value: "t01000",
		},
	},
	Action: func(c *cli.Context) error {
		if c.Bool("no-gpu") {
			err := os.Setenv("BELLMAN_NO_GPU", "1")
			if err != nil {
				return xerrors.Errorf("setting no-gpu flag: %w", err)
			}
		}

		if !c.Args().Present() {
			return xerrors.Errorf("Usage: lotus-bench prove [input.json]")
		}

		inb, err := ioutil.ReadFile(c.Args().First())
		if err != nil {
			return xerrors.Errorf("reading input file: %w", err)
		}

		var c2in Commit2In
		if err := json.Unmarshal(inb, &c2in); err != nil {
			return xerrors.Errorf("unmarshalling input file: %w", err)
		}

		if err := paramfetch.GetParams(lcli.ReqContext(c), build.ParametersJSON(), c2in.SectorSize); err != nil {
			return xerrors.Errorf("getting params: %w", err)
		}

		maddr, err := address.NewFromString(c.String("miner-addr"))
		if err != nil {
			return err
		}
		mid, err := address.IDFromAddress(maddr)
		if err != nil {
			return err
		}

		sb, err := ffiwrapper.New(nil)
		if err != nil {
			return err
		}

		start := time.Now()

		ref := storage.SectorRef{
			ID: abi.SectorID{
				Miner:  abi.ActorID(mid),
				Number: abi.SectorNumber(c2in.SectorNum),
			},
			ProofType: spt(abi.SectorSize(c2in.SectorSize)),
		}

<<<<<<< HEAD
		fmt.Printf("----\nstart proof computation\n")
		start := time.Now()

		proof, err := sb.SealCommit2(context.TODO(), abi.SectorID{Miner: abi.ActorID(mid), Number: abi.SectorNumber(c2in.SectorNum)}, c2in.Phase1Out)
=======
		proof, err := sb.SealCommit2(context.TODO(), ref, c2in.Phase1Out)
>>>>>>> 648f02cb
		if err != nil {
			return err
		}

		sealCommit2 := time.Now()

		fmt.Printf("proof: %x\n", proof)

		fmt.Printf("----\nresults (v28) (%d)\n", c2in.SectorSize)
		dur := sealCommit2.Sub(start)

		fmt.Printf("seal: commit phase 2: %s (%s)\n", dur, bps(abi.SectorSize(c2in.SectorSize), 1, dur))
		return nil
	},
}

func bps(sectorSize abi.SectorSize, sectorNum int, d time.Duration) string {
	bdata := new(big.Int).SetUint64(uint64(sectorSize))
	bdata = bdata.Mul(bdata, big.NewInt(int64(sectorNum)))
	bdata = bdata.Mul(bdata, big.NewInt(time.Second.Nanoseconds()))
	bps := bdata.Div(bdata, big.NewInt(d.Nanoseconds()))
	return types.SizeStr(types.BigInt{Int: bps}) + "/s"
}

func spt(ssize abi.SectorSize) abi.RegisteredSealProof {
	spt, err := miner.SealProofTypeFromSectorSize(ssize, build.NewestNetworkVersion)
	if err != nil {
		panic(err)
	}

	return spt
}<|MERGE_RESOLUTION|>--- conflicted
+++ resolved
@@ -454,11 +454,7 @@
 
 			fmt.Println(string(data))
 		} else {
-<<<<<<< HEAD
 			fmt.Printf("----\nresults (v28) SectorSize:(%d), SectorNumber:(%d)\n", sectorSize, sectorNumber)
-=======
-			fmt.Printf("----\nresults (v28) (%d)\n", sectorSize)
->>>>>>> 648f02cb
 			if robench == "" {
 				fmt.Printf("seal: addPiece: %s (%s)\n", bo.SealingSum.AddPiece, bps(bo.SectorSize, bo.SectorNumber, bo.SealingSum.AddPiece))
 				fmt.Printf("seal: preCommit phase 1: %s (%s)\n", bo.SealingSum.PreCommit1, bps(bo.SectorSize, bo.SectorNumber, bo.SealingSum.PreCommit1))
@@ -505,13 +501,6 @@
 	if numSectors%par.PreCommit1 != 0 {
 		return nil, nil, fmt.Errorf("parallelism factor must cleanly divide numSectors")
 	}
-
-<<<<<<< HEAD
-	for i := abi.SectorNumber(0); i < abi.SectorNumber(numSectors); i++ {
-		sid := abi.SectorID{
-			Miner:  mid,
-			Number: i,
-=======
 	for i := abi.SectorNumber(1); i <= abi.SectorNumber(numSectors); i++ {
 		sid := storage.SectorRef{
 			ID: abi.SectorID{
@@ -519,7 +508,6 @@
 				Number: i,
 			},
 			ProofType: spt(sectorSize),
->>>>>>> 648f02cb
 		}
 
 		start := time.Now()
@@ -546,11 +534,6 @@
 				start := worker * sectorsPerWorker
 				end := start + sectorsPerWorker
 				for i := abi.SectorNumber(start); i < abi.SectorNumber(end); i++ {
-<<<<<<< HEAD
-					sid := abi.SectorID{
-						Miner:  mid,
-						Number: i,
-=======
 					ix := int(i - 1)
 					sid := storage.SectorRef{
 						ID: abi.SectorID{
@@ -558,7 +541,6 @@
 							Number: i,
 						},
 						ProofType: spt(sectorSize),
->>>>>>> 648f02cb
 					}
 
 					start := time.Now()
@@ -586,13 +568,8 @@
 					precommit2 := time.Now()
 					<-preCommit2Sema
 
-<<<<<<< HEAD
-					sealedSectors[i] = saproof2.SectorInfo{
-						SealProof:    sb.SealProofType(),
-=======
 					sealedSectors[ix] = saproof2.SectorInfo{
 						SealProof:    sid.ProofType,
->>>>>>> 648f02cb
 						SectorNumber: i,
 						SealedCID:    cids.Sealed,
 					}
@@ -778,14 +755,10 @@
 			ProofType: spt(abi.SectorSize(c2in.SectorSize)),
 		}
 
-<<<<<<< HEAD
 		fmt.Printf("----\nstart proof computation\n")
 		start := time.Now()
 
-		proof, err := sb.SealCommit2(context.TODO(), abi.SectorID{Miner: abi.ActorID(mid), Number: abi.SectorNumber(c2in.SectorNum)}, c2in.Phase1Out)
-=======
 		proof, err := sb.SealCommit2(context.TODO(), ref, c2in.Phase1Out)
->>>>>>> 648f02cb
 		if err != nil {
 			return err
 		}
